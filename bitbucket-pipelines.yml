# This is a sample build configuration for Python.
# Check our guides at https://confluence.atlassian.com/x/VYk8Lw for more examples.
# Only use spaces to indent your .yml configuration.
# -----
# You can specify a custom docker image from Docker Hub as your build environment.
image: fluiddyn/python-stable

pipelines:
  default:
    - step:
        script: # Modify the commands below to build your repository.
          - pip install -U tox
          - pip --version
          - tox --version
          - gcc --version
          - mpirun --version
<<<<<<< HEAD
          - tox
  dev:
    - step:
        script: # Modify the commands below to build your repository.
          - pip install -U tox
          - pip --version
          - tox --version
          - gcc --version
          - mpirun --version
          - tox
=======
          - tox -e py27,py36,codecov
>>>>>>> 339e0e02
<|MERGE_RESOLUTION|>--- conflicted
+++ resolved
@@ -14,8 +14,7 @@
           - tox --version
           - gcc --version
           - mpirun --version
-<<<<<<< HEAD
-          - tox
+          - tox -e py27,py36,codecov
   dev:
     - step:
         script: # Modify the commands below to build your repository.
@@ -24,7 +23,4 @@
           - tox --version
           - gcc --version
           - mpirun --version
-          - tox
-=======
-          - tox -e py27,py36,codecov
->>>>>>> 339e0e02
+          - tox -e py27,py36,codecov