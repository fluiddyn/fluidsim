--- conflicted
+++ resolved
@@ -313,7 +313,7 @@
         sig_q_fft = dico_results['sig_q_fft']
         sig_a_fft = dico_results['sig_a_fft']
         sig_d_fft = dico_results['sig_d_fft']
-        
+
         kh_shell = dico_results['kh_shell']
         omega_shell = dico_results['omega_shell']
         period_shell = 2*np.pi/omega_shell
@@ -325,11 +325,7 @@
             ax1.set_ylabel('signals (s$^{-1}$)')
             title = (
                 'signals eigenmodes, ikh = {0:.2f}, solver '.format(
-<<<<<<< HEAD
-                    kh_shell[ish] / self.sim.oper.deltakh) +
-=======
                     old_div(kh_shell[ish],sim.oper.deltakh)) +
->>>>>>> d386e3a9
                 self.output.name_solver +
                 ', nh = {0:5d}'.format(self.nx) +
                 ', c2 = {0:.4g}, f = {1:.4g}'.format(self.c2, self.f)
