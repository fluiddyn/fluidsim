from __future__ import division
from __future__ import print_function
from builtins import object
<<<<<<< HEAD
from past.utils import old_div
=======
>>>>>>> 78b09113
import os
import numpy as np
import matplotlib.pyplot as plt
from matplotlib import animation
from fluiddyn.util import mpi
from fluiddyn.io import FLUIDSIM_PATH, FLUIDDYN_PATH_SCRATCH, stdout_redirected
from fluidsim.util.util import pathdir_from_namedir, load_state_phys_file


class MoviesBase(object):
    """ ..TODO: Clean up unnecessary default function arguments"""
    def _set_path(self):
        """
        Sets path attribute specifying the location of saved files.
        Tries different directories int the following order:
        FLUIDSIM_PATH, FLUIDDYN_PATH_SCRATCH, output.path_run

        .. TODO:Need to check if pathdir_from_namedir call is reqd.
        """
        self.path = os.path.join(FLUIDSIM_PATH, self.sim.name_run)

        if not os.path.exists(self.path):
            self.path = os.path.join(
                FLUIDDYN_PATH_SCRATCH, self.sim.name_run)
            if not os.path.exists(self.path):
                self.path = self.output.path_run
                if not os.path.exists(self.path):
                    self.path = None

        self.path = pathdir_from_namedir(self.path)

    def _set_font(self, family='serif', size=12):
        """
        Use to set font attribute. May be either an alias (generic name is CSS parlance), such as
        serif, sans-serif, cursive, fantasy, or monospace, a real font name or a list of real font names.
        """

        self.font = {'family': family,
                     'color': 'black',
                     'weight': 'normal',
                     'size': size}

    def _ani_get_field(self, time):
        """
        Loads a saved file corresponding to an approx. time, and
        returns contour data
        """
        self.sim = load_state_phys_file(self.path, t_approx=time)
        return self._select_field(key_field=self._ani_key)

    def _select_axis(self, xlabel='x', ylabel='y'):
        """
        Replace this function to change the default axes set while animating.
        """
        pass

    def _select_field(self, field=None, key_field=None):
        """
        Once a saved file is loaded, this selects the field and mpi-gathers.

        Returns
        -------
        field : nd array
        key_field : string
        """
        raise NotImplementedError('_select_field function declaration missing')

<<<<<<< HEAD
    def animate(self, key_field=None, numfig=None, nb_contours=10, frame_dt=300, file_dt=0.1, xmax=None, ymax=None, save_file=None):
=======
    def animate(self, key_field=None, numfig=None, nb_contours=10, frame_dt=300,
                file_dt=0.1, xmax=None, ymax=None, save_file=None, **fargs):
>>>>>>> 78b09113
        """
        Load the key field from multiple save files and display as
        an animated plot.

        Parameters
        ----------
        numfig : Figure number on the window  eg: Figure 1
        frame_dt : Interval between animated frames in milliseconds
        file_dt : Approx. interval between saved files to load

        .. TODO: Use FuncAnimation with blit=True option.
        """

        if mpi.nb_proc > 1:
            raise ValueError('Do NOT use this script with MPI !\n'
                             'The MPI version of get_state_from_simul()\n'
                             'is not implemented.')

        self._ani_init(key_field, numfig, nb_contours, file_dt, xmax, ymax)
<<<<<<< HEAD
        self._animation = animation.FuncAnimation(self._ani_fig, self._ani_update, self._ani_t,
                                                  interval=frame_dt, blit=False)
=======
        self._animation = animation.FuncAnimation(
            self._ani_fig, self._ani_update, self._ani_t, fargs=fargs.items(),
            interval=frame_dt, blit=False)
>>>>>>> 78b09113

        if save_file is not None:
            self._ani_save(save_file, frame_dt)

    def _ani_init(self):
        pass

<<<<<<< HEAD
    def _ani_update(self):
=======
    def _ani_update(self, **fargs):
>>>>>>> 78b09113
        pass

    def _ani_save(self, filename=r'movie.avi', frame_dt=300):
        try:
            Writer = animation.writers['ffmpeg']
        except KeyError:
            Writer = animation.writers['mencoder']
        
        print(('Saving movie to ', filename, '...'))
        writer = Writer(
            fps=1000. / frame_dt, metadata=dict(artist='Me'), bitrate=1800)
        self._animation.save(filename, writer=writer)  # _animation_ is a FuncAnimation object


class MoviesBase1D(MoviesBase):

    def _ani_init(self, key_field, numfig, nb_contours, file_dt, xmax, ymax):
        """
        Initializes animated fig. and list of times of save files to load
        .. FIXME: "Can't open attribute (Can't locate attribute: 'ny')"
                   Possible sources of error load_state_phys_file / info_solver
        """
        self._ani_key = key_field
        self._ani_fig, self._ani_ax = plt.subplots(num=numfig)
        self._ani_line, = self._ani_ax.plot([], [])
        self._ani_t = []
        self._set_font()
        self._set_path()

        ax = self._ani_ax
        ax.set_xlim(0, xmax)
        ax.set_ylim(10e-16, ymax)

        tmax = int(self.sim.time_stepping.t)
        self._ani_t = list(np.arange(0, tmax+file_dt, file_dt))

    def _ani_update(self, time, **fargs):
        """
        Loads contour data and updates figure
        """
        with stdout_redirected():
            y, key_field = self._ani_get_field(time)
        x = self._select_axis()

        self._ani_line.set_data(x, y)
        title = (key_field +
                 ', t = {0:.3f}, '.format(time) +
                 self.output.name_solver +
                 ', nh = {0:d}'.format(self.params.oper.nx))
        self._ani_ax.set_title(title)

        return self._ani_line

    def _select_axis(self, xlabel='x', ylabel='u'):
        try:
            x = self.oper.xs
        except AttributeError:
            x = self.oper.x_seq

        self._ani_ax.set_xlabel(xlabel, fontdict=self.font)
        self._ani_ax.set_ylabel(ylabel, fontdict=self.font)
        return x


class MoviesBase2D(MoviesBase):

    def _ani_init(self, key_field, numfig, nb_contours, file_dt, xmax=None, ymax=None):
        """
        Initializes animated fig. and list of times of save files to load
        """
        self._ani_key = key_field
        self._ani_nbc = nb_contours
        self._ani_t = []
        self._set_font()
        self._set_path()

        x_left_axe = 0.08
        z_bottom_axe = 0.07
        width_axe = 0.87
        height_axe = 0.87
        size_axe = [x_left_axe, z_bottom_axe,
                    width_axe, height_axe]

        if mpi.rank == 0:
            self._ani_fig, self._ani_ax = self.output.figure_axe(numfig=numfig,
                                                                 size_axe=size_axe)

        tmax = int(self.sim.time_stepping.t)
        self._ani_t = list(np.arange(0, tmax+file_dt, file_dt))

<<<<<<< HEAD
    def _ani_update(self, time):
=======
    def _ani_update(self, time, **fargs):
>>>>>>> 78b09113
        """
        Loads contour data and updates figure

        .. TODO: Set contour limits, without which animations can be misleading
        """

        x, y = self._select_axis()
        with stdout_redirected():
            field, key_field = self._ani_get_field(time)

        contours = self._ani_ax.contourf(x, y, field, self._ani_nbc, **fargs)


<<<<<<< HEAD

=======
>>>>>>> 78b09113
        # self._ani_fig.colorbar(contours)
        self._ani_fig.contours = contours
        title = (key_field +
                 ', t = {0:.3f}, '.format(time) +
                 self.output.name_solver +
                 ', nh = {0:d}'.format(self.params.oper.nx))

        try:
            vmax = self._quiver_plot(self._ani_ax)
            title += r', max(|v|) = {0:.3f}'.format(vmax)
        except AttributeError:
            pass

        self._ani_ax.set_title(title)
        return contours

    def _select_axis(self, xlabel='x', ylabel='y'):
        x = self.oper.x_seq
        y = self.oper.y_seq
        self._ani_ax.set_xlabel(xlabel, fontdict=self.font)
        self._ani_ax.set_ylabel(ylabel, fontdict=self.font)
        return x, y<|MERGE_RESOLUTION|>--- conflicted
+++ resolved
@@ -1,10 +1,7 @@
 from __future__ import division
 from __future__ import print_function
 from builtins import object
-<<<<<<< HEAD
 from past.utils import old_div
-=======
->>>>>>> 78b09113
 import os
 import numpy as np
 import matplotlib.pyplot as plt
@@ -72,12 +69,8 @@
         """
         raise NotImplementedError('_select_field function declaration missing')
 
-<<<<<<< HEAD
-    def animate(self, key_field=None, numfig=None, nb_contours=10, frame_dt=300, file_dt=0.1, xmax=None, ymax=None, save_file=None):
-=======
     def animate(self, key_field=None, numfig=None, nb_contours=10, frame_dt=300,
                 file_dt=0.1, xmax=None, ymax=None, save_file=None, **fargs):
->>>>>>> 78b09113
         """
         Load the key field from multiple save files and display as
         an animated plot.
@@ -97,14 +90,9 @@
                              'is not implemented.')
 
         self._ani_init(key_field, numfig, nb_contours, file_dt, xmax, ymax)
-<<<<<<< HEAD
-        self._animation = animation.FuncAnimation(self._ani_fig, self._ani_update, self._ani_t,
-                                                  interval=frame_dt, blit=False)
-=======
         self._animation = animation.FuncAnimation(
             self._ani_fig, self._ani_update, self._ani_t, fargs=fargs.items(),
             interval=frame_dt, blit=False)
->>>>>>> 78b09113
 
         if save_file is not None:
             self._ani_save(save_file, frame_dt)
@@ -112,11 +100,7 @@
     def _ani_init(self):
         pass
 
-<<<<<<< HEAD
-    def _ani_update(self):
-=======
     def _ani_update(self, **fargs):
->>>>>>> 78b09113
         pass
 
     def _ani_save(self, filename=r'movie.avi', frame_dt=300):
@@ -207,11 +191,7 @@
         tmax = int(self.sim.time_stepping.t)
         self._ani_t = list(np.arange(0, tmax+file_dt, file_dt))
 
-<<<<<<< HEAD
-    def _ani_update(self, time):
-=======
     def _ani_update(self, time, **fargs):
->>>>>>> 78b09113
         """
         Loads contour data and updates figure
 
@@ -225,10 +205,6 @@
         contours = self._ani_ax.contourf(x, y, field, self._ani_nbc, **fargs)
 
 
-<<<<<<< HEAD
-
-=======
->>>>>>> 78b09113
         # self._ani_fig.colorbar(contours)
         self._ani_fig.contours = contours
         title = (key_field +
