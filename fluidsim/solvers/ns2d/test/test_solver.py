from __future__ import division

import unittest
import shutil

import numpy as np

import fluidsim as fls

import fluiddyn.util.mpi as mpi
from fluiddyn.io import stdout_redirected

from fluidsim.solvers.ns2d.solver import Simul


class TestSolverNS2D(unittest.TestCase):
    Simul = Simul

    def tearDown(self):
        # clean by removing the directory
        if mpi.rank == 0:
            if hasattr(self, "sim"):
                shutil.rmtree(self.sim.output.path_run)

    def test_tendency(self):

        params = self.Simul.create_default_params()

        params.short_name_type_run = "test"

        nh = 32
        params.oper.nx = nh
        params.oper.ny = nh
        Lh = 6.
        params.oper.Lx = Lh
        params.oper.Ly = Lh

        params.oper.coef_dealiasing = 2. / 3
        params.nu_8 = 2.

        params.time_stepping.t_end = 0.5

        params.init_fields.type = "noise"
        params.output.HAS_TO_SAVE = False

        with stdout_redirected():
            self.sim = sim = self.Simul(params)

        rot_fft = sim.state.get_var("rot_fft")

        tend = sim.tendencies_nonlin(state_spect=sim.state.state_spect)
        Frot_fft = tend.get_var("rot_fft")

        T_rot = np.real(Frot_fft.conj() * rot_fft)

        ratio = sim.oper.sum_wavenumbers(T_rot) / sim.oper.sum_wavenumbers(
            abs(T_rot)
        )

        self.assertGreater(1e-15, ratio)

<<<<<<< HEAD
    # print ('sum(T_rot) = {0:9.4e} ; '
    #        'sum(abs(T_rot)) = {1:9.4e}').format(
    #            sim.oper.sum_wavenumbers(T_rot),
    #            sim.oper.sum_wavenumbers(abs(T_rot)))

    @unittest.skipIf(mpi.nb_proc > 1, "Stalls with MPI. See bb-10")
=======
>>>>>>> e78ccad9
    def test_forcing_output(self):

        params = self.Simul.create_default_params()

        params.short_name_type_run = "test"

        nh = 16
        params.oper.nx = 2 * nh
        params.oper.ny = nh
        Lh = 6.
        params.oper.Lx = Lh
        params.oper.Ly = Lh

        params.oper.coef_dealiasing = 2. / 3
        params.nu_8 = 2.

        params.time_stepping.t_end = 0.5

        params.init_fields.type = "noise"
        params.forcing.enable = True
        params.forcing.type = "tcrandom"

        # save all outputs!
        periods = params.output.periods_save
        for key in periods._key_attribs:
            periods[key] = 0.2

        with stdout_redirected():
            self.sim = sim = self.Simul(params)
            sim.time_stepping.start()

            if mpi.nb_proc == 1:
                sim.output.spectra.plot1d()
                sim.output.spectra.plot2d()

                sim.output.spatial_means.plot()
                sim.output.print_stdout.plot_energy()
                sim.output.print_stdout.plot_deltat()

                sim.output.spect_energy_budg.plot()
                with self.assertRaises(ValueError):
                    sim.state.get_var("test")

                sim2 = fls.load_sim_for_plot(sim.output.path_run)
                sim2.output

                sim2.output.increments.load()
                sim2.output.increments.plot()
                sim2.output.increments.load_pdf_from_file()

            # `compute('q')` two times for better coverage...
            sim.state.get_var("q")
            sim.state.get_var("q")
            sim.state.get_var("div")

            path_run = sim.output.path_run
            if mpi.nb_proc > 1:
                path_run = mpi.comm.bcast(path_run)

            sim3 = fls.load_state_phys_file(path_run, modif_save_params=False)
            sim3.params.time_stepping.t_end += 0.2
            sim3.time_stepping.start()

            if mpi.nb_proc == 1:
                sim3.output.phys_fields.animate(
                    "ux",
                    dt_frame_in_sec=1e-6,
                    dt_equations=0.3,
                    repeat=False,
                    clim=(-1, 1),
                    save_file=False,
                    numfig=1,
                )


# class TestSolverNS2DFluidfft(TestSolverNS2D):
#     Simul = Simul2


if __name__ == "__main__":
    unittest.main()<|MERGE_RESOLUTION|>--- conflicted
+++ resolved
@@ -59,15 +59,7 @@
 
         self.assertGreater(1e-15, ratio)
 
-<<<<<<< HEAD
-    # print ('sum(T_rot) = {0:9.4e} ; '
-    #        'sum(abs(T_rot)) = {1:9.4e}').format(
-    #            sim.oper.sum_wavenumbers(T_rot),
-    #            sim.oper.sum_wavenumbers(abs(T_rot)))
-
     @unittest.skipIf(mpi.nb_proc > 1, "Stalls with MPI. See bb-10")
-=======
->>>>>>> e78ccad9
     def test_forcing_output(self):
 
         params = self.Simul.create_default_params()
