--- conflicted
+++ resolved
@@ -5,7 +5,9 @@
 from past.utils import old_div
 import numpy as np
 import h5py
+
 from fluiddyn.util import mpi
+
 from fluidsim.base.output.spect_energy_budget import (
     SpectralEnergyBudgetBase, cumsum_inv, inner_prod)
 
@@ -219,14 +221,8 @@
 # np.sum(abs(transfer2D_Edrr_rrd)))
 # )
 
-<<<<<<< HEAD
-        transferErdr_fft = (inner_prod(urx_fft, Fxdr_fft)
-                            + inner_prod(ury_fft, Fydr_fft)
-                            )
-=======
         transferErdr_fft = (inner_prod(urx_fft, Fxdr_fft) +
                             inner_prod(ury_fft, Fydr_fft))
->>>>>>> d386e3a9
         transfer2D_Erdr = self.spectrum2D_from_fft(transferErdr_fft)
         del(transferErdr_fft)
 #         print(
@@ -236,9 +232,8 @@
 # np.sum(abs(transfer2D_Erdr)))
 # )
 
-        transferEddd_fft = (inner_prod(udx_fft, Fxdd_fft)
-                            + inner_prod(udy_fft, Fydd_fft)
-                            )
+        transferEddd_fft = (inner_prod(udx_fft, Fxdd_fft) +
+                            inner_prod(udy_fft, Fydd_fft))
         transfer2D_Eddd = self.spectrum2D_from_fft(transferEddd_fft)
         del(transferEddd_fft)
 #         print(
@@ -248,10 +243,8 @@
 # np.sum(abs(transfer2D_Eddd)))
 # )
 
-        Cqfromll = (inner_prod(urx_fft, Fxdd_fft)
-                    + inner_prod(ury_fft, Fydd_fft)
-                    )
-
+        Cqfromll = (inner_prod(urx_fft, Fxdd_fft) +
+                    inner_prod(ury_fft, Fydd_fft))
         transferEddr_rdd_fft = (Cqfromll
                                 + inner_prod(udx_fft, Fxdr_fft)
                                 + inner_prod(udy_fft, Fydr_fft)
@@ -381,7 +374,7 @@
             'transfer2D_Eudeu': transfer2D_Eudeu,
             'convP2D': convP2D,
             'convK2D': convK2D,
-            'transfer2D_CPE': transfer2D_CPE, }
+            'transfer2D_CPE': transfer2D_CPE,}
         return dico_results
 
     def _online_plot(self, dico_results):
@@ -430,11 +423,7 @@
         dset_convK2D = f['convK2D']
         dset_transfer2D_CPE = f['transfer2D_CPE']
 
-<<<<<<< HEAD
         delta_t_save = np.mean(times[1:] - times[0:-1])
-=======
-        delta_t_save = np.mean(times[1:]-times[0:-1])
->>>>>>> d386e3a9
         delta_i_plot = int(np.round(delta_t / delta_t_save))
         if delta_i_plot == 0 and delta_t != 0.:
             delta_i_plot = 1
@@ -596,11 +585,7 @@
         ax2.set_yscale('linear')
 
         if delta_t != 0.:
-<<<<<<< HEAD
-            for it in xrange(imin_plot, imax_plot + 1, delta_i_plot):
-=======
-            for it in range(imin_plot,imax_plot+1,delta_i_plot):
->>>>>>> d386e3a9
+            for it in range(imin_plot, imax_plot + 1, delta_i_plot):
                 transferCPE = dset_transfer2D_CPE[it]
                 PiCPE = cumsum_inv(transferCPE) * self.oper.deltakh
                 ax2.plot(khE, PiCPE, 'g', linewidth=1)
@@ -729,11 +714,7 @@
 # np.sum(abs(transfer2D_Edrd)))
 # )
 
-<<<<<<< HEAD
         Clfromqq = (inner_prod(udx_fft, Fxrr_fft)
-=======
-        Clfromqq = (  inner_prod(udx_fft, Fxrr_fft)
->>>>>>> d386e3a9
                     + inner_prod(udy_fft, Fyrr_fft)
                     )
         transferEdrr_rrd_fft = (Clfromqq
@@ -743,7 +724,6 @@
         Clfromqq = self.spectrum2D_from_fft(Clfromqq)
         transfer2D_Edrr_rrd = self.spectrum2D_from_fft(transferEdrr_rrd_fft)
         del(transferEdrr_rrd_fft)
-
 #         print(
 # ('sum(transfer2D_Edrr_rrd) = {0:9.4e} ; '
 # 'sum(abs(transfer2D_Edrr_rrd)) = {1:9.4e}'
@@ -764,14 +744,8 @@
             'transfer2D_CPE': transfer2D_CPE}
         self._checksum_stdout(
             EK_GGG=transfer2D_Errr,
-<<<<<<< HEAD
             EK_GGA=transfer2D_Edrr_rrd,
             EK_AAG=transfer2D_Edrd,
-=======
-            # EK_GGA=transfer2D_Edrr_rrd + transfer2D_Erdr,
-            # EK_AAG=transfer2D_Edrd + transfer2D_Eddr_rdd,
-            # EK_AAA=transfer2D_Eddd,
->>>>>>> d386e3a9
             EA=transfer2D_EA,
             Etot=transfer2D_EK + transfer2D_EA,
             debug=False)
@@ -784,7 +758,6 @@
         transfer2D_EA = dico_results['transfer2D_EA']
         convA2D = dico_results['convA2D']
         khE = self.oper.khE
-<<<<<<< HEAD
         PiCPE = cumsum_inv(transfer2D_CPE) * self.oper.deltakh
         PiEK = cumsum_inv(transfer2D_EK) * self.oper.deltakh
         PiEA = cumsum_inv(transfer2D_EA) * self.oper.deltakh
@@ -793,16 +766,6 @@
         self.axe_a.plot(khE + khE[1], PiEA, 'b')
         self.axe_a.plot(khE + khE[1], CCA, 'y')
         self.axe_b.plot(khE + khE[1], PiCPE, 'g')
-=======
-        PiCPE = cumsum_inv(transfer2D_CPE)*self.oper.deltakh
-        PiEK = cumsum_inv(transfer2D_EK)*self.oper.deltakh
-        PiEA = cumsum_inv(transfer2D_EA)*self.oper.deltakh
-        CCA = cumsum_inv(convA2D)*self.oper.deltakh
-        self.axe_a.plot(khE+khE[1], PiEK, 'r')
-        self.axe_a.plot(khE+khE[1], PiEA, 'b')
-        self.axe_a.plot(khE+khE[1], CCA, 'y')
-        self.axe_b.plot(khE+khE[1], PiCPE, 'g')
->>>>>>> d386e3a9
 
     def plot(self, tmin=0, tmax=1000, delta_t=2):
 
@@ -824,11 +787,7 @@
         times = dset_times[...]
         nt = len(times)
 
-<<<<<<< HEAD
         delta_t_save = np.mean(times[1:] - times[0:-1])
-=======
-        delta_t_save = np.mean(times[1:]-times[0:-1])
->>>>>>> d386e3a9
         delta_i_plot = int(np.round(delta_t / delta_t_save))
         if delta_i_plot == 0 and delta_t != 0.:
             delta_i_plot = 1
@@ -921,11 +880,7 @@
         ax2.set_yscale('linear')
 
         if delta_t != 0.:
-<<<<<<< HEAD
-            for it in xrange(imin_plot, imax_plot + 1, delta_i_plot):
-=======
             for it in range(imin_plot, imax_plot+1, delta_i_plot):
->>>>>>> d386e3a9
                 transferCPE = dset_transfer2D_CPE[it]
                 PiCPE = cumsum_inv(transferCPE) * self.oper.deltakh
                 ax2.plot(khE, PiCPE, 'g', linewidth=1)
@@ -942,180 +897,11 @@
         if norm_mode is None:
             self.norm_mode = NormalModeDecomposition(output)
         else:
-<<<<<<< HEAD
             self.norm_mode = norm_mode
 
         super(SpectralEnergyBudgetSW1L, self).__init__(output)
 
     def _transfer_keys_coeff(self):
-=======
-            self.sigma = np.sqrt(f**2 + (ck)**2)
-        sigma = self.sigma
-        
-        self.qmat = np.array(
-            [[-1j*2.**0.5*ck*KY, +1j*f*KY + KX*sigma, +1j*f*KY - KX*sigma],
-             [+1j*2.**0.5*ck*KX, -1j*f*KX + KY*sigma, -1j*f*KX - KY*sigma],
-             [2.**0.5*f*KK, c*K2, c*K2]]) / (2.**0.5*sigma*oper.KK_not0)
-        if mpi.rank == 0 or oper.SEQUENTIAL:
-            self.qmat[:,:,0,0] = 0.
-    
-    def _normalmodefft_from_keyfft(self, key):
-        """Returns the normal mode decomposition for the state_fft key specified."""
-        
-        if key == 'div_fft':
-            key_modes, normal_mode_vec_fft_x = self._normalmodefft_from_keyfft('px_ux_fft')
-            key_modes, normal_mode_vec_fft_y = self._normalmodefft_from_keyfft('py_uy_fft')
-            normal_mode_vec_fft = normal_mode_vec_fft_x + normal_mode_vec_fft_y
-        else:        
-            key_modes = np.array([['G','A','a']])
-            row_index =  {'ux_fft':0, 'uy_fft':1, 'eta_fft':2,
-                          'px_ux_fft':0, 'px_uy_fft':1, 'px_eta_fft':2,
-                          'py_ux_fft':0, 'py_uy_fft':1, 'py_eta_fft':2 }
-            
-            r =  row_index[key]
-            normal_mode_vec_fft = np.einsum('i...,i...->i...', self.qmat[r], self.bvec_fft)
-            if 'px' in key:
-                for r in range(3):
-                    normal_mode_vec_fft[r] = self.oper.pxffft_from_fft(normal_mode_vec_fft[r])
-            elif 'py' in key:
-                for r in range(3):
-                    normal_mode_vec_fft[r] = self.oper.pyffft_from_fft(normal_mode_vec_fft[r])
-
-            if 'eta' in key:
-                normal_mode_vec_fft = normal_mode_vec_fft / self.c2 ** 0.5
-
-        return key_modes, normal_mode_vec_fft
-
-    def _normalmodephys_from_keyphys(self, key):
-        ifft2 = self.oper.ifft2
-        key_modes, normal_mode_vec_fft = self._normalmodefft_from_keyfft(
-            key + '_fft')
-        normal_mode_vec_phys = np.array([ifft2(normal_mode_vec_fft[i])
-                                        for i in range(3)])
-        
-        return key_modes, normal_mode_vec_phys
-    
-    def _group_matrix_using_dict(self, key_matrix, value_matrix, grouping):
-        value_dict = dict.fromkeys(grouping, 0.)
-        n1, n2 = key_matrix.shape
-        for i in range(n1):
-            for j in range(n2):
-                k1 = key_matrix[i,j]
-                k3 = None
-                for k2 in list(grouping.keys()):
-                    if k1 in grouping[k2]:
-                        k3 = k2
-                        break
-                if k3 is None:
-                    raise KeyError(
-                        'Not sure which dyad group ' + k1 + ' belongs to')
-                value_dict[k3] += value_matrix[i,j]
-                
-        new_matrix = np.array([value_dict[k3] for k3 in list(value_dict.keys())])
-        new_keys = np.array([list(value_dict.keys())])
-        return new_keys, new_matrix
-    
-    def _dyad_from_keyfft(self, conjugate=False, *keys_state_fft):
-        dyad_group = {'GG':['GG'],
-                      'AG':['GA', 'AG'],
-                      'aG':['Ga', 'aG'],
-                      'AA':['AA', 'Aa', 'aA', 'aa']}
-        k1, k2 = keys_state_fft
-        
-        normal_modes = dict()
-        if k1 != k2:
-            for k in keys_state_fft:
-                key_modes, normal_modes[k] =  self._normalmodefft_from_keyfft(k)
-        else:
-            key_modes, normal_modes[k1] =  self._normalmodefft_from_keyfft(k1)
-            normal_modes[k2] = normal_modes[k1]
-
-        key_modes_mat = np.char.add(key_modes.transpose(), key_modes)
-        if conjugate:
-            Ni = normal_modes[k1].conj()
-            Nj = normal_modes[k2]
-        else:
-            Ni = normal_modes[k1]
-            Nj = normal_modes[k2]
-        dyad_mat_fft = np.einsum('i...,j...->ij...',Ni,Nj)
-        del(normal_modes,Ni,Nj)     
-        return self._group_matrix_using_dict(key_modes_mat, dyad_mat_fft, dyad_group)
-    
-    def _dyad_from_keyphys(self, *keys_state_phys):
-        dyad_group = {'GG':['GG'],
-                      'AG':['GA', 'AG'],
-                      'aG':['Ga', 'aG'],
-                      'AA':['AA', 'Aa', 'aA', 'aa']}
-        k1, k2 = keys_state_phys
-        
-        normal_modes = dict()
-        if k1 != k2:
-            for k in keys_state_phys:
-                key_modes, normal_modes[k] =  self._normalmodephys_from_keyphys(k)
-        else:
-            key_modes, normal_modes[k1] =  self._normalmodephys_from_keyphys(k1)
-            normal_modes[k2] = normal_modes[k1]
-        key_modes_mat = np.char.add(key_modes.transpose(), key_modes)
-        dyad_mat_phys = np.einsum('i...,j...->ij...',
-                                  normal_modes[k1],
-                                  normal_modes[k2])
-        del normal_modes
-        fft2 =  self.oper.fft2
-        dyad_mat_fft = np.array([[fft2(dyad_mat_phys[i,j])
-                                 for j in range(3)]
-                                 for i in range(3)])
-
-        for i in range(3):
-            for j in range(3):
-                self.oper.dealiasing(dyad_mat_fft[i,j])
-        
-        del dyad_mat_phys
-        return self._group_matrix_using_dict(key_modes_mat, dyad_mat_fft, dyad_group)
-        
-    def _triad_from_keyfft(self, *keys_state_fft):
-        triad_group = {'GGG': ['GGG'],
-                       'AGG': ['AGG','GAG','GGA','aGG','GaG','GGa'],
-                       'GAAs': ['aaG','aGa','Gaa','AAG','AGA','GAA'],
-                       'GAAd': ['aAG','AaG','aGA','AGa','GaA','GAa'],
-                       'AAA': ['AAA','aaa','AAa','AaA','aAA','aaA','aAa','Aaa']}
-        k1, k2, k3 = keys_state_fft
-        
-        key_modes_1, normal_modes_1 = self._normalmodefft_from_keyfft(k1)
-        key_modes_23, normal_modes_23 = self._dyad_from_keyfft(False, k2, k3)
-        
-        key_modes_mat = np.char.add(key_modes_1.transpose(), key_modes_23)
-        triad_mat = np.einsum('i...,j...->ij...',
-                              normal_modes_1.conj(),
-                              normal_modes_23)
-        
-        return self._group_matrix_using_dict(key_modes_mat, triad_mat, triad_group)
-
-    def _triad_from_keyfftphys(self, key_state_fft, *keys_state_phys):
-        triad_group = {'GGG':['GGG'],
-                       'AGG':['AGG','GAG','GGA','aGG','GaG','GGa'],
-                       'GAAs':['aaG','aGa','Gaa','AAG','AGA','GAA'],
-                       'GAAd':['aAG','AaG','aGA','AGa','GaA','GAa'],
-                       'AAA':['AAA','aaa','AAa','AaA','aAA','aaA','aAa','Aaa']}
-        k1 = key_state_fft
-        k2, k3 = keys_state_phys
-        
-        key_modes_1, normal_modes_1 = self._normalmodefft_from_keyfft(k1)
-        key_modes_23, normal_modes_23 = self._dyad_from_keyphys(k2, k3)
-        
-        key_modes_mat = np.char.add(key_modes_1.transpose(), key_modes_23)
-        triad_mat = np.einsum('i...,j...->ij...',
-                              normal_modes_1.conj(),
-                              normal_modes_23)
-        
-        return self._group_matrix_using_dict(
-            key_modes_mat, triad_mat, triad_group)
-        
-    def bvecfft_from_uxuyetafft(self, ux_fft, uy_fft, eta_fft):
-        """
-        Compute normal mode vector, :math:`\mathbf{B}` with dimensions of velocity.
-        """
-        c = self.params.c2 ** 0.5
->>>>>>> d386e3a9
         c2 = self.params.c2
         keys = {'uuu':['ux_fft','ux','px_ux'], # Quad. K.E. transfer terms
                 'uvu':['ux_fft','uy','py_ux'],
@@ -1160,13 +946,8 @@
         Tq_keys, Tq_coeff = self._transfer_keys_coeff()
 
         Tq_terms = dict.fromkeys(Tq_keys)
-<<<<<<< HEAD
-        for key in Tq_keys.keys():
-            triad_key_modes, Tq_terms[key] = self.norm_mode.triad_from_keyfftphys(*Tq_keys[key])
-=======
         for key in list(Tq_keys.keys()):
             triad_key_modes, Tq_terms[key] = self._triad_from_keyfftphys(*Tq_keys[key])
->>>>>>> d386e3a9
         
 
         Tq_fft = dict.fromkeys(triad_key_modes[0], 0.)
@@ -1184,14 +965,8 @@
         Cq_keys = {'ue': ['ux_fft', 'px_eta_fft'],
                    've': ['uy_fft', 'py_eta_fft']}
         Cq_terms = dict.fromkeys(Cq_keys)
-<<<<<<< HEAD
-        for key in Cq_keys.keys():
-            dyad_key_modes, Cq_terms[
-                key] = self.norm_mode.dyad_from_keyfft(True, *Cq_keys[key])
-=======
         for key in list(Cq_keys.keys()):
             dyad_key_modes, Cq_terms[key] = self._dyad_from_keyfft(True, *Cq_keys[key])
->>>>>>> d386e3a9
         
         Cq_coeff = {'ue':-c2, 've':-c2}
         Cq_fft = dict.fromkeys(dyad_key_modes[0], 0.)
@@ -1200,7 +975,7 @@
             k = dyad_key_modes[0][i]
             for j in list(Cq_keys.keys()):     # ue, ve
                 Cq_fft[k] += np.real(Cq_coeff[j] * Cq_terms[j][i])
-
+                
         del(Cq_keys, Cq_terms, Cq_coeff)
         
         # -----------------------------------------------
@@ -1218,9 +993,9 @@
         u_udM = triple_prod_conv(ux_fft, uy_fft, Mx_fft, My_fft)
         M_udu = triple_prod_conv2(Mx_fft, My_fft, ux_fft, uy_fft)
         divM = oper.ifft2(
-            oper.divfft_from_vecfft(
-                Mx_fft, My_fft))
-
+                    oper.divfft_from_vecfft(
+                        Mx_fft, My_fft))
+                    
         ux_divM = oper.fft2(ux * divM)
         uy_divM = oper.fft2(uy * divM)
         oper.dealiasing(ux_divM, uy_divM)
@@ -1262,7 +1037,7 @@
                         'Cq_AG': Cq_AG,
                         'Cq_aG': Cq_aG,
                         'Cq_AA': Cq_AA,
-                        'Tens': Tens, }
+                        'Tens': Tens,}
 
         return dico_results
 
@@ -1394,19 +1169,6 @@
                 PiEtot = cumsum_inv(transferEtot) * self.oper.deltakh / norm
                 ax1.plot(khE, PiEtot, 'k', linewidth=1)
 
-<<<<<<< HEAD
-        Tq_GGG = f['Tq_GGG'][imin_plot:imax_plot].mean(0) / norm
-        Tq_AGG = f['Tq_AGG'][imin_plot:imax_plot].mean(0) / norm
-        Tq_GAAs = f['Tq_GAAs'][imin_plot:imax_plot].mean(0) / norm
-        Tq_GAAd = f['Tq_GAAd'][imin_plot:imax_plot].mean(0) / norm
-        Tq_AAA = f['Tq_AAA'][imin_plot:imax_plot].mean(0) / norm
-        Tnq = f['Tnq'][imin_plot:imax_plot].mean(0) / norm
-        Tens = f['Tens'][imin_plot:imax_plot].mean(0) / norm
-        Tq_tot = Tq_GGG + Tq_AGG + Tq_GAAs + Tq_GAAd + Tq_AAA
-
-        Pi_GGG = cumsum_inv(Tq_GGG) * self.oper.deltakh
-        Pi_AGG = cumsum_inv(Tq_AGG) * self.oper.deltakh
-=======
         Tq_GGG = old_div(f['Tq_GGG'][imin_plot:imax_plot].mean(0), norm)
         Tq_AGG = old_div(f['Tq_AGG'][imin_plot:imax_plot].mean(0), norm)
         Tq_GAAs = old_div(f['Tq_GAAs'][imin_plot:imax_plot].mean(0), norm)
@@ -1418,7 +1180,6 @@
        
         Pi_GGG = cumsum_inv(Tq_GGG) * self.oper.deltakh 
         Pi_AGG = cumsum_inv(Tq_AGG) * self.oper.deltakh 
->>>>>>> d386e3a9
         Pi_GAAs = cumsum_inv(Tq_GAAs) * self.oper.deltakh
         Pi_GAAd = cumsum_inv(Tq_GAAd) * self.oper.deltakh
         Pi_AAA = cumsum_inv(Tq_AAA) * self.oper.deltakh
