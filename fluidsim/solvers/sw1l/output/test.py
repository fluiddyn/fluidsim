from __future__ import print_function
from builtins import range

import unittest
from shutil import rmtree
<<<<<<< HEAD
import numpy as np

from fluiddyn.util import mpi
from fluidsim.base.output.spect_energy_budget import inner_prod, cumsum_inv
from fluidsim.solvers.test.test_solvers import run_mini_simul, clean_simul

=======

import numpy as np

import fluiddyn.util.mpi as mpi
from fluidsim.base.output.spect_energy_budget import inner_prod, cumsum_inv
from fluidsim.solvers.test.test_solvers import run_mini_simul

>>>>>>> d386e3a9

class TestSpectEnergyBudg(unittest.TestCase):
    solver = 'sw1l'

    @classmethod
    def setUpClass(cls):
        cls.sim = run_mini_simul(cls.solver, HAS_TO_SAVE=True)
        cls.module = cls.sim.output.spect_energy_budg
        cls.dico_results = cls.module.compute()

    @classmethod
    def tearDownClass(cls):
        if mpi.rank == 0:
            rmtree(cls.sim.output.path_run)

    @classmethod
    def setUpClass(cls):
        cls.sim = run_mini_simul('SW1L', HAS_TO_SAVE=True)
        cls.module = cls.sim.output.spect_energy_budg
        cls.dico_results = cls.module.compute()

    @classmethod
    def tearDownClass(cls):
        if mpi.rank == 0:
            rmtree(cls.sim.output.path_run)

    def test_qmat(self):
        """Check qmat"""
<<<<<<< HEAD
        sim = self.sim
        module = self.module
        
        r, c, nkx, nky = module.norm_mode.qmat.shape
        identity = np.eye(r)
        for ikx in xrange(1,nkx):
            for iky in xrange(1,nky):
                qmat = module.norm_mode.qmat[:,:,ikx,iky]
=======

        sim = self.sim

        r, c, nkx, nky = self.module.qmat.shape
        identity = np.eye(r)
        for ikx in range(1, nkx):
            for iky in range(1, nky):
                qmat = self.module.qmat[:, :, ikx, iky]
>>>>>>> d386e3a9
                qct = qmat.conj().transpose()
                identity2 = np.dot(qct, qmat)
                try:
                    self.assertTrue(np.allclose(identity2, identity))
                except AssertionError:
                    print(('Q matrix identity not satisfied for kx, ky=',
                          sim.oper.KX[ikx, iky],
                          sim.oper.KY[ikx, iky]))
                    raise

    def test_energy_conservation(self):
        """ Check UU = BB energy conservation """
<<<<<<< HEAD
        sim = self.sim
        module = self.module
        
=======

        sim = self.sim

>>>>>>> d386e3a9
        c2 = sim.params.c2
        ux_fft = sim.state('ux_fft')
        uy_fft = sim.state('uy_fft')
        eta_fft = sim.state('eta_fft')
<<<<<<< HEAD
        b0_fft = module.norm_mode.bvec_fft[0]
        bp_fft = module.norm_mode.bvec_fft[1]
        bm_fft = module.norm_mode.bvec_fft[2]
        ux_fft[0,0] = uy_fft[0,0] = eta_fft[0,0] = 0.
=======
        b0_fft = self.module.bvec_fft[0]
        bp_fft = self.module.bvec_fft[1]
        bm_fft = self.module.bvec_fft[2]
        ux_fft[0, 0] = uy_fft[0, 0] = eta_fft[0, 0] = 0.
>>>>>>> d386e3a9
        energy_UU = (inner_prod(ux_fft, ux_fft) +
                     inner_prod(uy_fft, uy_fft) +
                     inner_prod(eta_fft, eta_fft) * c2)
        energy_BB = (inner_prod(b0_fft, b0_fft) +
                     inner_prod(bp_fft, bp_fft) +
                     inner_prod(bm_fft, bm_fft))
        self.assertTrue(np.allclose(energy_BB, energy_UU))

    def test_decompositions(self):
        """ Check normal mode, dyad and triad decompositions """
        sim = self.sim
        module = self.module

        sim = self.sim
        module = self.module

        ux_fft = sim.state('ux_fft')
        uy_fft = sim.state('uy_fft')
        eta_fft = sim.state('eta_fft')
        ux = sim.state.state_phys.get_var('ux')
        uy = sim.state.state_phys.get_var('uy')
        eta = sim.state.state_phys.get_var('eta')
        py_ux_fft = 1j * sim.oper.KY * ux_fft
<<<<<<< HEAD
        module.norm_mode.bvec_fft = module.norm_mode.bvecfft_from_uxuyetafft(ux_fft, uy_fft, eta_fft)

        key_modes, ux_fft_modes = module.norm_mode.normalmodefft_from_keyfft('ux_fft')
        key_modes, uy_fft_modes = module.norm_mode.normalmodefft_from_keyfft('uy_fft')
        key_modes, eta_fft_modes = module.norm_mode.normalmodefft_from_keyfft('eta_fft')
        key_modes, py_ux_fft_modes = module.norm_mode.normalmodefft_from_keyfft('py_ux_fft')
        ux_fft2 = uy_fft2 = eta_fft2 = py_ux_fft2 = 0. 
        for mode in xrange(3):
=======
        module.bvec_fft = module.bvecfft_from_uxuyetafft(
            ux_fft, uy_fft, eta_fft)

        key_modes, ux_fft_modes = module._normalmodefft_from_keyfft('ux_fft')
        key_modes, uy_fft_modes = module._normalmodefft_from_keyfft('uy_fft')
        key_modes, eta_fft_modes = module._normalmodefft_from_keyfft('eta_fft')
        key_modes, py_ux_fft_modes = module._normalmodefft_from_keyfft(
            'py_ux_fft')
        ux_fft2 = uy_fft2 = eta_fft2 = py_ux_fft2 = 0.
        for mode in range(3):
>>>>>>> d386e3a9
            ux_fft2 += ux_fft_modes[mode]
            uy_fft2 += uy_fft_modes[mode]
            eta_fft2 += eta_fft_modes[mode]
            py_ux_fft2 += py_ux_fft_modes[mode]
        ux_fft[0, 0] = uy_fft[0, 0] = eta_fft[0, 0] = py_ux_fft[0, 0] = 0.
        self.assertTrue(np.allclose(ux_fft2, ux_fft))
        self.assertTrue(np.allclose(uy_fft2, uy_fft))
        self.assertTrue(np.allclose(eta_fft2, eta_fft))
        self.assertTrue(np.allclose(py_ux_fft2, py_ux_fft))

        # Check dyad decomposition
        Cq_tot_modes = 0.
        key_modes = ['Cq_GG', 'Cq_AG', 'Cq_aG', 'Cq_AA']
        for k in key_modes:
            Cq_tot_modes += self.dico_results[k]

        px_eta_fft, py_eta_fft = sim.oper.gradfft_from_fft(eta_fft)
        Cq_tot_exact = -sim.params.c2 * sim.oper.spectrum2D_from_fft(
            inner_prod(ux_fft, px_eta_fft) +
            inner_prod(uy_fft, py_eta_fft))
        self.assertTrue(np.allclose(Cq_tot_exact, Cq_tot_modes))

        # Check triad decomposition
        Tq_tot_modes = 0.
        key_modes = ['Tq_GGG', 'Tq_AGG', 'Tq_GAAs', 'Tq_GAAd', 'Tq_AAA']
        for k in key_modes:
            Tq_tot_modes += self.dico_results[k]
<<<<<<< HEAD
        
        TKq_exact = (inner_prod(ux_fft, module.fnonlinfft_from_uxuy_funcfft(ux,uy,ux_fft)) +
                     inner_prod(uy_fft, module.fnonlinfft_from_uxuy_funcfft(ux,uy,uy_fft)))
        
=======

        TKq_exact = (
            inner_prod(ux_fft,
                       module.fnonlinfft_from_uxuy_funcfft(ux, uy, ux_fft)) +
            inner_prod(uy_fft,
                       module.fnonlinfft_from_uxuy_funcfft(ux, uy, uy_fft)))

>>>>>>> d386e3a9
        div = sim.oper.ifft2(sim.oper.divfft_from_vecfft(ux_fft, uy_fft))
        divux_fft = sim.oper.fft2(div * ux)
        divuy_fft = sim.oper.fft2(div * uy)
        sim.oper.dealiasing(divux_fft, divuy_fft)
        TKdiv_exact = (inner_prod(ux_fft, divux_fft) +
                       inner_prod(uy_fft, divuy_fft)) * -0.5

        etaux_fft = sim.oper.fft2(eta * ux)
        etauy_fft = sim.oper.fft2(eta * uy)
        sim.oper.dealiasing(etaux_fft, etauy_fft)
        TPq_exact = - sim.params.c2 * inner_prod(
            eta_fft,
            sim.oper.divfft_from_vecfft(etaux_fft, etauy_fft))
        Tq_tot_exact = sim.oper.spectrum2D_from_fft(
            TKq_exact + TKdiv_exact + TPq_exact)

        # print(max(abs(Tq_tot_exact - Tq_tot_modes)))
        # needs atol
        self.assertTrue(np.allclose(Tq_tot_exact, Tq_tot_modes, atol=1e-5))

    def test_triad_conservation_laws(self):
        r"""
        Tests for certain energy and enstrophy conservation laws.

        .. math:: \Sigma T_{GGG} = 0
        .. math:: k^{2}\Sigma T_{GGG} = 0
        """
        sim = self.sim

        Tq_GGG = self.dico_results['Tq_GGG']
        Tens = self.dico_results['Tens']

        energy_GGG = Tq_GGG.sum()
        enstrophy_GGG = Tens.sum()

        self.assertAlmostEqual(energy_GGG, 0)
        self.assertAlmostEqual(enstrophy_GGG, 0)

        dkh = self.sim.oper.deltakh
        Pi_GGG = cumsum_inv(Tq_GGG) * dkh
        Pi_ens = cumsum_inv(Tens) * dkh
        energy_GGG = Pi_GGG[0]
        enstrophy_GGG = Pi_ens[0]

        self.assertAlmostEqual(energy_GGG, 0)
        self.assertAlmostEqual(enstrophy_GGG, 0)


# class TestSpectEnergyBudgExmod(TestSpectEnergyBudg):
#     solver = 'sw1l.exactlin.modified'


if __name__ == '__main__':
    unittest.main()<|MERGE_RESOLUTION|>--- conflicted
+++ resolved
@@ -3,14 +3,6 @@
 
 import unittest
 from shutil import rmtree
-<<<<<<< HEAD
-import numpy as np
-
-from fluiddyn.util import mpi
-from fluidsim.base.output.spect_energy_budget import inner_prod, cumsum_inv
-from fluidsim.solvers.test.test_solvers import run_mini_simul, clean_simul
-
-=======
 
 import numpy as np
 
@@ -18,7 +10,6 @@
 from fluidsim.base.output.spect_energy_budget import inner_prod, cumsum_inv
 from fluidsim.solvers.test.test_solvers import run_mini_simul
 
->>>>>>> d386e3a9
 
 class TestSpectEnergyBudg(unittest.TestCase):
     solver = 'sw1l'
@@ -34,38 +25,16 @@
         if mpi.rank == 0:
             rmtree(cls.sim.output.path_run)
 
-    @classmethod
-    def setUpClass(cls):
-        cls.sim = run_mini_simul('SW1L', HAS_TO_SAVE=True)
-        cls.module = cls.sim.output.spect_energy_budg
-        cls.dico_results = cls.module.compute()
-
-    @classmethod
-    def tearDownClass(cls):
-        if mpi.rank == 0:
-            rmtree(cls.sim.output.path_run)
-
     def test_qmat(self):
         """Check qmat"""
-<<<<<<< HEAD
         sim = self.sim
         module = self.module
         
         r, c, nkx, nky = module.norm_mode.qmat.shape
         identity = np.eye(r)
-        for ikx in xrange(1,nkx):
-            for iky in xrange(1,nky):
-                qmat = module.norm_mode.qmat[:,:,ikx,iky]
-=======
-
-        sim = self.sim
-
-        r, c, nkx, nky = self.module.qmat.shape
-        identity = np.eye(r)
         for ikx in range(1, nkx):
             for iky in range(1, nky):
-                qmat = self.module.qmat[:, :, ikx, iky]
->>>>>>> d386e3a9
+                qmat = module.norm_mode.qmat[:, :, ikx, iky]
                 qct = qmat.conj().transpose()
                 identity2 = np.dot(qct, qmat)
                 try:
@@ -78,30 +47,17 @@
 
     def test_energy_conservation(self):
         """ Check UU = BB energy conservation """
-<<<<<<< HEAD
         sim = self.sim
         module = self.module
         
-=======
-
-        sim = self.sim
-
->>>>>>> d386e3a9
         c2 = sim.params.c2
         ux_fft = sim.state('ux_fft')
         uy_fft = sim.state('uy_fft')
         eta_fft = sim.state('eta_fft')
-<<<<<<< HEAD
         b0_fft = module.norm_mode.bvec_fft[0]
         bp_fft = module.norm_mode.bvec_fft[1]
         bm_fft = module.norm_mode.bvec_fft[2]
         ux_fft[0,0] = uy_fft[0,0] = eta_fft[0,0] = 0.
-=======
-        b0_fft = self.module.bvec_fft[0]
-        bp_fft = self.module.bvec_fft[1]
-        bm_fft = self.module.bvec_fft[2]
-        ux_fft[0, 0] = uy_fft[0, 0] = eta_fft[0, 0] = 0.
->>>>>>> d386e3a9
         energy_UU = (inner_prod(ux_fft, ux_fft) +
                      inner_prod(uy_fft, uy_fft) +
                      inner_prod(eta_fft, eta_fft) * c2)
@@ -115,9 +71,6 @@
         sim = self.sim
         module = self.module
 
-        sim = self.sim
-        module = self.module
-
         ux_fft = sim.state('ux_fft')
         uy_fft = sim.state('uy_fft')
         eta_fft = sim.state('eta_fft')
@@ -125,7 +78,6 @@
         uy = sim.state.state_phys.get_var('uy')
         eta = sim.state.state_phys.get_var('eta')
         py_ux_fft = 1j * sim.oper.KY * ux_fft
-<<<<<<< HEAD
         module.norm_mode.bvec_fft = module.norm_mode.bvecfft_from_uxuyetafft(ux_fft, uy_fft, eta_fft)
 
         key_modes, ux_fft_modes = module.norm_mode.normalmodefft_from_keyfft('ux_fft')
@@ -133,19 +85,7 @@
         key_modes, eta_fft_modes = module.norm_mode.normalmodefft_from_keyfft('eta_fft')
         key_modes, py_ux_fft_modes = module.norm_mode.normalmodefft_from_keyfft('py_ux_fft')
         ux_fft2 = uy_fft2 = eta_fft2 = py_ux_fft2 = 0. 
-        for mode in xrange(3):
-=======
-        module.bvec_fft = module.bvecfft_from_uxuyetafft(
-            ux_fft, uy_fft, eta_fft)
-
-        key_modes, ux_fft_modes = module._normalmodefft_from_keyfft('ux_fft')
-        key_modes, uy_fft_modes = module._normalmodefft_from_keyfft('uy_fft')
-        key_modes, eta_fft_modes = module._normalmodefft_from_keyfft('eta_fft')
-        key_modes, py_ux_fft_modes = module._normalmodefft_from_keyfft(
-            'py_ux_fft')
-        ux_fft2 = uy_fft2 = eta_fft2 = py_ux_fft2 = 0.
         for mode in range(3):
->>>>>>> d386e3a9
             ux_fft2 += ux_fft_modes[mode]
             uy_fft2 += uy_fft_modes[mode]
             eta_fft2 += eta_fft_modes[mode]
@@ -170,15 +110,9 @@
 
         # Check triad decomposition
         Tq_tot_modes = 0.
-        key_modes = ['Tq_GGG', 'Tq_AGG', 'Tq_GAAs', 'Tq_GAAd', 'Tq_AAA']
+        key_modes = ['Tq_GGG','Tq_AGG','Tq_GAAs','Tq_GAAd','Tq_AAA']
         for k in key_modes:
             Tq_tot_modes += self.dico_results[k]
-<<<<<<< HEAD
-        
-        TKq_exact = (inner_prod(ux_fft, module.fnonlinfft_from_uxuy_funcfft(ux,uy,ux_fft)) +
-                     inner_prod(uy_fft, module.fnonlinfft_from_uxuy_funcfft(ux,uy,uy_fft)))
-        
-=======
 
         TKq_exact = (
             inner_prod(ux_fft,
@@ -186,7 +120,6 @@
             inner_prod(uy_fft,
                        module.fnonlinfft_from_uxuy_funcfft(ux, uy, uy_fft)))
 
->>>>>>> d386e3a9
         div = sim.oper.ifft2(sim.oper.divfft_from_vecfft(ux_fft, uy_fft))
         divux_fft = sim.oper.fft2(div * ux)
         divuy_fft = sim.oper.fft2(div * uy)
@@ -202,10 +135,8 @@
             sim.oper.divfft_from_vecfft(etaux_fft, etauy_fft))
         Tq_tot_exact = sim.oper.spectrum2D_from_fft(
             TKq_exact + TKdiv_exact + TPq_exact)
-
-        # print(max(abs(Tq_tot_exact - Tq_tot_modes)))
-        # needs atol
-        self.assertTrue(np.allclose(Tq_tot_exact, Tq_tot_modes, atol=1e-5))
+        
+        self.assertTrue(np.allclose(Tq_tot_exact, Tq_tot_modes))
 
     def test_triad_conservation_laws(self):
         r"""
@@ -225,12 +156,12 @@
         self.assertAlmostEqual(energy_GGG, 0)
         self.assertAlmostEqual(enstrophy_GGG, 0)
 
-        dkh = self.sim.oper.deltakh
+        dkh = sim.oper.deltakh
         Pi_GGG = cumsum_inv(Tq_GGG) * dkh
         Pi_ens = cumsum_inv(Tens) * dkh
         energy_GGG = Pi_GGG[0]
         enstrophy_GGG = Pi_ens[0]
-
+        
         self.assertAlmostEqual(energy_GGG, 0)
         self.assertAlmostEqual(enstrophy_GGG, 0)
 
