"""
The module :mod:`stateSW1L` supplies the class :class:`StateSW1L`.
"""

import numpy as np

from fluidsim.base.setofvariables import SetOfVariables
from fluidsim.base.state import StatePseudoSpectral

from fluiddyn.util import mpi


class StateSW1L(StatePseudoSpectral):
    """Contains the variables corresponding to the state and handles the
    access to other fields for the solver SW1L.

    """

    @staticmethod
    def _complete_info_solver(info_solver):
        """Complete the ParamContainer info_solver.

        This is a static method!
        """
        info_solver.classes.State._set_attribs({
            'keys_state_fft': ['ux_fft', 'uy_fft', 'eta_fft'],
            'keys_state_phys': ['ux', 'uy', 'eta', 'rot'],
            'keys_computable': [],
            'keys_phys_needed': ['ux', 'uy', 'eta'],
            'keys_linear_eigenmodes': ['q_fft', 'a_fft', 'd_fft']})

    def compute(self, key, SAVE_IN_DICT=True, RAISE_ERROR=True):
        it = self.sim.time_stepping.it
        if (key in self.vars_computed and it == self.it_computed[key]):
            return self.vars_computed[key]

        if key == 'Jx':
            ux = self.state_phys.get_var('ux')
            eta = self.state_phys.get_var('eta')
            h = 1 + eta
            result = h*ux
        elif key == 'Jy':
            uy = self.state_phys.get_var('uy')
            eta = self.state_phys.get_var('eta')
            h = 1 + eta
            result = h*uy
        elif key == 'Jx_fft':
            Jx = self.compute('Jx')
            result = self.oper.fft2(Jx)
        elif key == 'Jy_fft':
            Jy = self.compute('Jy')
            result = self.oper.fft2(Jy)
        elif key == 'rot_fft':
            ux_fft = self.state_fft.get_var('ux_fft')
            uy_fft = self.state_fft.get_var('uy_fft')
            result = self.oper.rotfft_from_vecfft(ux_fft, uy_fft)
        elif key == 'div_fft':
            ux_fft = self.state_fft.get_var('ux_fft')
            uy_fft = self.state_fft.get_var('uy_fft')
            result = self.oper.divfft_from_vecfft(ux_fft, uy_fft)
        elif key == 'div':
            div_fft = self.compute('div_fft')
            result = self.oper.ifft2(div_fft)
        elif key == 'q':
            rot = self.state_phys.get_var('rot')
            eta = self.state_phys.get_var('eta')
            result = rot-self.params.f*eta
        elif key == 'q_fft':
            ux_fft = self.state_fft.get_var('ux_fft')
            uy_fft = self.state_fft.get_var('uy_fft')
            eta_fft = self.state_fft.get_var('eta_fft')
            rot_fft = self.oper.rotfft_from_vecfft(ux_fft, uy_fft)
            result = rot_fft-self.params.f*eta_fft

        elif key == 'a_fft':
            ux_fft = self.state_fft.get_var('ux_fft')
            uy_fft = self.state_fft.get_var('uy_fft')
            eta_fft = self.state_fft.get_var('eta_fft')
            result = self.oper.afft_from_uxuyetafft(ux_fft, uy_fft, eta_fft)

        elif key == 'h':
            eta = self.state_phys.get_var('eta')
            result = 1 + eta

        elif key == 'Floc':
            h = self.compute('h')
            ux = self.state_phys.get_var('ux')
            uy = self.state_phys.get_var('uy')
            result = np.sqrt((ux**2 + uy**2)/(self.sim.params.c2*h))

        else:
            to_print = 'Do not know how to compute "'+key+'".'
            if RAISE_ERROR:
                raise ValueError(to_print)
            else:
                if mpi.rank == 0:
                    print(to_print + '\nreturn an array of zeros.')

                result = self.oper.constant_arrayX(value=0.)

        if SAVE_IN_DICT:
            self.vars_computed[key] = result
            self.it_computed[key] = it

        return result

    def statefft_from_statephys(self):
        """Compute the state in Fourier space."""
        ux = self.state_phys.get_var('ux')
        uy = self.state_phys.get_var('uy')
        eta = self.state_phys.get_var('eta')
        self.state_fft.set_var('ux_fft', self.oper.fft2(ux))
        self.state_fft.set_var('uy_fft', self.oper.fft2(uy))
        self.state_fft.set_var('eta_fft', self.oper.fft2(eta))

    def statephys_from_statefft(self):
        """Compute the state in physical space."""
        ifft2 = self.oper.ifft2
        ux_fft = self.state_fft.get_var('ux_fft')
        uy_fft = self.state_fft.get_var('uy_fft')
        eta_fft = self.state_fft.get_var('eta_fft')
        self.state_phys.set_var('ux', ifft2(ux_fft))
        self.state_phys.set_var('uy', ifft2(uy_fft))
        self.state_phys.set_var('eta', ifft2(eta_fft))
        rot_fft = self.oper.rotfft_from_vecfft(ux_fft, uy_fft)
        self.state_phys.set_var('rot', ifft2(rot_fft))

    def return_statephys_from_statefft(self, state_fft=None):
        """Return the state in physical space."""
        ifft2 = self.oper.ifft2
        if state_fft is None:
            state_fft = self.state_fft
        ux_fft = state_fft.get_var('ux_fft')
        uy_fft = state_fft.get_var('uy_fft')
        eta_fft = state_fft.get_var('eta_fft')
        state_phys = SetOfVariables(like=self.state_phys)
        state_phys.set_var('ux', ifft2(ux_fft))
        state_phys.set_var('uy', ifft2(uy_fft))
        state_phys.set_var('eta', ifft2(eta_fft))

        rot_fft = self.oper.rotfft_from_vecfft(ux_fft, uy_fft)
        state_phys.set_var('rot', ifft2(rot_fft))

        return state_phys

<<<<<<< HEAD
    def init_fft_from(self, **kwargs):
=======
    def init_statefft_from(self, **kwargs):
>>>>>>> e329d831
        if len(kwargs) == 1:
            if 'q_fft' in kwargs:
                self.init_from_qfft(kwargs['q_fft'])
            elif 'a_fft' in kwargs:
                self.init_from_afft(kwargs['a_fft'])
            elif 'eta_fft' in kwargs:
                self.init_from_etafft(kwargs['eta_fft'])
        elif len(kwargs) == 2:
            if 'q_fft' in kwargs and 'a_fft' in kwargs:
                self.init_from_qafft(**kwargs)
        else:
            super(StateSW1L, self).init_statefft_from(**kwargs)

    def init_from_etafft(self, eta_fft):
        state_fft = self.state_fft
        state_fft.set_var('ux_fft', np.zeros_like(eta_fft))
        state_fft.set_var('uy_fft', np.zeros_like(eta_fft))
        state_fft.set_var('eta_fft', eta_fft)

        self.oper.dealiasing(state_fft)
        self.statephys_from_statefft()

    def init_from_uxuyetafft(self, ux_fft, uy_fft, eta_fft):
        state_fft = self.state_fft
        state_fft.set_var('ux_fft', ux_fft)
        state_fft.set_var('uy_fft', uy_fft)
        state_fft.set_var('eta_fft', eta_fft)

        self.oper.dealiasing(state_fft)
        self.statephys_from_statefft()

    def init_from_rotuxuyfft(self, rot, ux_fft, uy_fft):
        self.init_from_uxuyfft(ux_fft, uy_fft)

    def init_from_rotfft(self, rot_fft):
        ux_fft, uy_fft = self.oper.vecfft_from_rotfft(rot_fft)
        self.init_from_uxuyfft(ux_fft, uy_fft)

    def init_from_qfft(self, q_fft):
        rot_fft = self.oper.rotfft_from_qfft(q_fft)
        ux_fft, uy_fft = self.oper.vecfft_from_rotfft(rot_fft)
        eta_fft = self.oper.etafft_from_qfft(q_fft)
        self.init_from_uxuyetafft(ux_fft, uy_fft, eta_fft)

    def init_from_afft(self, a_fft):
        ux_fft, uy_fft, eta_fft = self.oper.uxuyetafft_from_afft(a_fft)
        self.init_from_uxuyetafft(ux_fft, uy_fft, eta_fft)

    def init_from_qafft(self, q_fft, a_fft):
        rot_fft = self.oper.rotfft_from_qfft(q_fft)
        uxq_fft, uyq_fft = self.oper.vecfft_from_rotfft(rot_fft)
        etaq_fft = self.oper.etafft_from_qfft(q_fft)

        uxa_fft, uya_fft, etaa_fft = self.oper.uxuyetafft_from_afft(a_fft)
        self.init_from_uxuyetafft(uxq_fft + uxa_fft, uyq_fft + uxa_fft, etaq_fft + etaa_fft)

    def init_from_uxuyfft(self, ux_fft, uy_fft):
        oper = self.oper
        ifft2 = oper.ifft2

        oper.projection_perp(ux_fft, uy_fft)
        oper.dealiasing(ux_fft, uy_fft)

        ux = ifft2(ux_fft)
        uy = ifft2(uy_fft)

        rot_fft = oper.rotfft_from_vecfft(ux_fft, uy_fft)
        rot = ifft2(rot_fft)

        eta_fft = self._etafft_no_div(ux, uy, rot)
        eta = ifft2(eta_fft)

        state_fft = self.state_fft
        state_fft.set_var('ux_fft', ux_fft)
        state_fft.set_var('uy_fft', uy_fft)
        state_fft.set_var('eta_fft', eta_fft)

        state_phys = self.state_phys
        state_phys.set_var('rot', rot)
        state_phys.set_var('ux', ux)
        state_phys.set_var('uy', uy)
        state_phys.set_var('eta', eta)

    def _etafft_no_div(self, ux, uy, rot):
        K2_not0 = self.oper.K2_not0
        rot_abs = rot + self.params.f

        tempx_fft = - self.oper.fft2(rot_abs*uy)
        tempy_fft = self.oper.fft2(rot_abs*ux)

        uu2_fft = self.oper.fft2(ux**2 + uy**2)

        eta_fft = (1.j * self.oper.KX*tempx_fft/K2_not0 +
                   1.j*self.oper.KY*tempy_fft/K2_not0 -
                   uu2_fft/2)/self.params.c2
        if mpi.rank == 0:
            eta_fft[0, 0] = 0.
        self.oper.dealiasing(eta_fft)

        return eta_fft<|MERGE_RESOLUTION|>--- conflicted
+++ resolved
@@ -143,11 +143,7 @@
 
         return state_phys
 
-<<<<<<< HEAD
     def init_fft_from(self, **kwargs):
-=======
-    def init_statefft_from(self, **kwargs):
->>>>>>> e329d831
         if len(kwargs) == 1:
             if 'q_fft' in kwargs:
                 self.init_from_qfft(kwargs['q_fft'])
