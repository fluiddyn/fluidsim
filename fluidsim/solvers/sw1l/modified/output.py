""" """
from __future__ import division

from past.utils import old_div
import numpy as np

from fluidsim.solvers.sw1l.output import OutputBaseSW1L


class OutputSW1LModified(OutputBaseSW1L):
    """subclass :class:`OutputSW1L`"""

    @staticmethod
    def _complete_info_solver(info_solver):
        """Complete the ParamContainer info_solver.

        This is a static method!
        """
        OutputBaseSW1L._complete_info_solver(info_solver)

        classes = info_solver.classes.Output.classes

        classes.SpatialMeans.class_name = 'SpatialMeansMSW1L'
        classes.SpectralEnergyBudget.class_name = 'SpectralEnergyBudgetMSW1L'

    def compute_energies_fft(self):
        ux_fft = self.sim.state.state_fft.get_var('ux_fft')
        uy_fft = self.sim.state.state_fft.get_var('uy_fft')
        eta_fft = self.sim.state.state_fft.get_var('eta_fft')
        energyA_fft = self.sim.params.c2 * np.abs(eta_fft)**2/2
<<<<<<< HEAD
        energyK_fft = np.abs(ux_fft)**2/2 + np.abs(uy_fft)**2/2
        rot_fft = self.oper.rotfft_from_vecfft(ux_fft, uy_fft)
        uxr_fft, uyr_fft = self.oper.vecfft_from_rotfft(rot_fft)
        energyKr_fft = np.abs(uxr_fft)**2/2 + np.abs(uyr_fft)**2/2
=======
        energyK_fft = old_div(np.abs(ux_fft)**2,2) + old_div(np.abs(uy_fft)**2,2)
        rot_fft = self.oper.rotfft_from_vecfft(ux_fft, uy_fft)
        uxr_fft, uyr_fft = self.oper.vecfft_from_rotfft(rot_fft)
        energyKr_fft = old_div(np.abs(uxr_fft)**2,2) + old_div(np.abs(uyr_fft)**2,2)
>>>>>>> d386e3a9
        return energyK_fft, energyA_fft, energyKr_fft

    def compute_energiesKA_fft(self):
        ux_fft = self.sim.state.state_fft.get_var('ux_fft')
        uy_fft = self.sim.state.state_fft.get_var('uy_fft')
        eta_fft = self.sim.state.state_fft.get_var('eta_fft')
        energyA_fft = self.sim.params.c2 * np.abs(eta_fft)**2/2
        energyK_fft = old_div(np.abs(ux_fft)**2,2) + old_div(np.abs(uy_fft)**2,2)
        return energyK_fft, energyA_fft

    def compute_PV_fft(self):
        # compute Ertel and Charney (QG) potential vorticity
        rot = self.sim.state('rot')
        eta = self.sim.state.state_phys.get_var('eta')
<<<<<<< HEAD
        ErtelPV_fft = self.oper.fft2((self.sim.params.f+rot)/(1.+eta))
=======
        ErtelPV_fft = self.oper.fft2(old_div((self.sim.params.f+rot),(1.+eta)))
>>>>>>> d386e3a9
        ux_fft = self.sim.state.state_fft.get_var('ux_fft')
        uy_fft = self.sim.state.state_fft.get_var('uy_fft')
        rot_fft = self.oper.rotfft_from_vecfft(ux_fft, uy_fft)
        eta_fft = self.sim.state.state_fft.get_var('eta_fft')
        CharneyPV_fft = rot_fft - self.sim.params.f*eta_fft
        return ErtelPV_fft, CharneyPV_fft<|MERGE_RESOLUTION|>--- conflicted
+++ resolved
@@ -28,17 +28,10 @@
         uy_fft = self.sim.state.state_fft.get_var('uy_fft')
         eta_fft = self.sim.state.state_fft.get_var('eta_fft')
         energyA_fft = self.sim.params.c2 * np.abs(eta_fft)**2/2
-<<<<<<< HEAD
-        energyK_fft = np.abs(ux_fft)**2/2 + np.abs(uy_fft)**2/2
-        rot_fft = self.oper.rotfft_from_vecfft(ux_fft, uy_fft)
-        uxr_fft, uyr_fft = self.oper.vecfft_from_rotfft(rot_fft)
-        energyKr_fft = np.abs(uxr_fft)**2/2 + np.abs(uyr_fft)**2/2
-=======
         energyK_fft = old_div(np.abs(ux_fft)**2,2) + old_div(np.abs(uy_fft)**2,2)
         rot_fft = self.oper.rotfft_from_vecfft(ux_fft, uy_fft)
         uxr_fft, uyr_fft = self.oper.vecfft_from_rotfft(rot_fft)
         energyKr_fft = old_div(np.abs(uxr_fft)**2,2) + old_div(np.abs(uyr_fft)**2,2)
->>>>>>> d386e3a9
         return energyK_fft, energyA_fft, energyKr_fft
 
     def compute_energiesKA_fft(self):
@@ -53,11 +46,7 @@
         # compute Ertel and Charney (QG) potential vorticity
         rot = self.sim.state('rot')
         eta = self.sim.state.state_phys.get_var('eta')
-<<<<<<< HEAD
-        ErtelPV_fft = self.oper.fft2((self.sim.params.f+rot)/(1.+eta))
-=======
         ErtelPV_fft = self.oper.fft2(old_div((self.sim.params.f+rot),(1.+eta)))
->>>>>>> d386e3a9
         ux_fft = self.sim.state.state_fft.get_var('ux_fft')
         uy_fft = self.sim.state.state_fft.get_var('uy_fft')
         rot_fft = self.oper.rotfft_from_vecfft(ux_fft, uy_fft)
