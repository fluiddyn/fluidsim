--- conflicted
+++ resolved
@@ -76,19 +76,11 @@
         params.init_fields.noise.velo_max = 1e-6
 
         params.FORCING = True
-<<<<<<< HEAD
-        params.forcing.type = 'random'
-        params.forcing.forcing_rate = 1e4
-        params.forcing.nkmax_forcing = 5
-        params.forcing.nkmin_forcing = 2
-        params.forcing.random.time_correlation = 100*deltat
-=======
         params.forcing.type = 'tcrandom'
         params.forcing.forcing_rate = 1e4
         params.forcing.nkmax_forcing = 5
         params.forcing.nkmin_forcing = 2
         params.forcing.tcrandom.time_correlation = 100*deltat
->>>>>>> 78b09113
 
         params.nu_8 = 2e1*params.forcing.forcing_rate**(1./3)*delta_x**8
 
