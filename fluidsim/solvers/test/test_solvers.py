--- conflicted
+++ resolved
@@ -16,11 +16,7 @@
 
     params.short_name_type_run = 'test'
 
-<<<<<<< HEAD
     nh = 16
-=======
-    nh = 32
->>>>>>> 0a4cae23
     params.oper.nx = nh
     params.oper.ny = nh
     Lh = 6.
@@ -101,5 +97,10 @@
     options = {'HAS_TO_SAVE': True, 'FORCING': False}
 
 
+    def test_sw1l_exactlin_modified(self):
+        """Should be able to run a SW1L.exactlin.modified simul."""
+        self.sim = run_mini_simul('SW1L.exactlin.modified')
+        clean_simul(self.sim)
+
 if __name__ == '__main__':
     unittest.main()