"""Module to configure before Fluidsim setup.
Custom paths for MPI and FFTW libraries and shared objects are managed here.

Provides
--------
MPI4PY : bool
    True if mpi4py installed and can be imported

FFTW3 : bool
    True if FFTW3 library is available

FFTW3MPI : bool
    True if FFTW3-MPI library is available

dict_ldd : dict
    list of flags to use while building shared objects (*.so)

dict_lib : dict
    list of paths where necessary libraries can be found (eg: libmpi.so)

dict_inc : dict
    list of paths to include where necessary header files can be found (eg:
    mpi-compat.h, fftw3.h)

"""

from __future__ import print_function

import os
import sys
import subprocess


def check_avail_library(library_name):
    try:
        libraries = subprocess.check_output('/sbin/ldconfig -p', shell=True)
    except subprocess.CalledProcessError:
        libraries = []

    if sys.platform != 'win32':
        library_name = 'lib' + library_name

    try:
        library_name = library_name.encode('utf8')
    except AttributeError:
        pass

    return library_name in libraries


<<<<<<< HEAD
def find_library_dirs(args, library_dirs=[], debug=True, skip=True):
=======
def find_library_dirs(args, library_dirs=None, debug=True, skip=True):
>>>>>>> d386e3a9
    """
    Takes care of non-standard library directories, instead of using LDFLAGS.
    Set `skip` as `True` if you do not want to use this.
    """

    if library_dirs is None:
        library_dirs = []

    if skip:
<<<<<<< HEAD
        print('* Skipping search for additional LDFLAGS: ', args)
=======
        # print('* Skipping search for additional LDFLAGS: ', args)
>>>>>>> d386e3a9
        return library_dirs

    for library_name in args:
        libso = "'lib"+library_name+".so'"
        filter1 = " | grep " + libso
        filter2 = " | awk -F'=> ' '{print $2}'"
        filter3 = " | awk -F" + libso + " '{print $1}'"
        try:
            cmd = 'readlink -f $(/sbin/ldconfig -p' + \
                  filter1 + filter2 + ')' + filter3
            if debug:
                print(cmd)

            proc = subprocess.Popen(cmd, shell=True, stdout=subprocess.PIPE)
            dirs = proc.communicate()[0]
            for item in dirs.split('\n'):
                if item != '':
                    library_dirs.append(item)

        except subprocess.CalledProcessError:
            print('* Cannot extract library directory: ' + library_name)

    default_dirs = ['/usr/lib/', '/usr/lib32/']
    library_dirs = list(set(library_dirs) - set(default_dirs))
    if debug:
        print('LDFLAGS for ', args, ' => ', library_dirs)

    return library_dirs

on_rtd = os.environ.get('READTHEDOCS')

if on_rtd:
    MPI4PY = False
else:
    try:
        import mpi4py
    except ImportError:
        MPI4PY = False
        print('* ImportError of mpi4py: no mpi extensions will be built.')
    else:
        MPI4PY = True
        try:
            cc = os.environ["CC"]
        except KeyError:
            cc = 'mpicc'
            os.environ["CC"] = cc
        print('* Compiling Cython extensions with the compiler/wrapper: ' + cc)

FFTW3 = check_avail_library('fftw3')
FFTW3MPI = check_avail_library('fftw3_mpi')

# Shared libraries used while compiling shared objects
keys = ['mpi', 'fftw']
dict_ldd = dict.fromkeys(keys, [])
dict_lib = dict.fromkeys(keys, [])
dict_inc = dict.fromkeys(keys, [])

if MPI4PY:
    if os.environ["CC"] not in ('mpicc', 'cc'):
<<<<<<< HEAD
        dico_ldd['mpi'] = ['mpi']
=======
        dict_ldd['mpi'] = ['mpi']
>>>>>>> d386e3a9

    dict_lib['mpi'] = find_library_dirs(['mpi'])
    here = os.path.abspath(os.path.dirname(__file__))
    dict_inc['mpi'] = [mpi4py.get_include(), here + '/include']

if FFTW3 or FFTW3MPI:
    print('* Compiling FFTW extensions with the fftw3.h and libfftw3.so')
<<<<<<< HEAD
    dico_ldd['fftw'] = ['fftw3']
    if FFTW3MPI:
        print('... and also fftw3_mpi.h and libfftw3_mpi.so')
        dico_ldd['fftw'].append('fftw3_mpi')
=======
    dict_ldd['fftw'] = ['fftw3']
    if FFTW3MPI:
        print('  ... and also fftw3_mpi.h and libfftw3_mpi.so')
        dict_ldd['fftw'].append('fftw3_mpi')
>>>>>>> d386e3a9

    try:
        dict_lib['fftw'].append(os.environ['FFTW_DIR'])
        dict_inc['fftw'].append(os.environ['FFTW_INC'])
    except KeyError:
        if sys.platform == 'win32':
            if MPI4PY:
                raise ValueError(
                    'We have to work on this case with MPI4PY on Windows...')
            dict_lib['fftw'].append(r'c:\Prog\fftw-3.3.4-dll64')
            dict_inc['fftw'].append(r'c:\Prog\fftw-3.3.4-dll64')

        else:
<<<<<<< HEAD
            dico_lib['fftw'].extend(find_library_dirs(['fftw3']))
            dico_inc['fftw'] = []
=======
            dict_lib['fftw'].extend(find_library_dirs('fftw3'))
            dict_inc['fftw'] = []
>>>>>>> d386e3a9
<|MERGE_RESOLUTION|>--- conflicted
+++ resolved
@@ -48,11 +48,7 @@
     return library_name in libraries
 
 
-<<<<<<< HEAD
-def find_library_dirs(args, library_dirs=[], debug=True, skip=True):
-=======
 def find_library_dirs(args, library_dirs=None, debug=True, skip=True):
->>>>>>> d386e3a9
     """
     Takes care of non-standard library directories, instead of using LDFLAGS.
     Set `skip` as `True` if you do not want to use this.
@@ -62,11 +58,7 @@
         library_dirs = []
 
     if skip:
-<<<<<<< HEAD
-        print('* Skipping search for additional LDFLAGS: ', args)
-=======
         # print('* Skipping search for additional LDFLAGS: ', args)
->>>>>>> d386e3a9
         return library_dirs
 
     for library_name in args:
@@ -126,11 +118,7 @@
 
 if MPI4PY:
     if os.environ["CC"] not in ('mpicc', 'cc'):
-<<<<<<< HEAD
-        dico_ldd['mpi'] = ['mpi']
-=======
         dict_ldd['mpi'] = ['mpi']
->>>>>>> d386e3a9
 
     dict_lib['mpi'] = find_library_dirs(['mpi'])
     here = os.path.abspath(os.path.dirname(__file__))
@@ -138,17 +126,10 @@
 
 if FFTW3 or FFTW3MPI:
     print('* Compiling FFTW extensions with the fftw3.h and libfftw3.so')
-<<<<<<< HEAD
-    dico_ldd['fftw'] = ['fftw3']
-    if FFTW3MPI:
-        print('... and also fftw3_mpi.h and libfftw3_mpi.so')
-        dico_ldd['fftw'].append('fftw3_mpi')
-=======
     dict_ldd['fftw'] = ['fftw3']
     if FFTW3MPI:
         print('  ... and also fftw3_mpi.h and libfftw3_mpi.so')
         dict_ldd['fftw'].append('fftw3_mpi')
->>>>>>> d386e3a9
 
     try:
         dict_lib['fftw'].append(os.environ['FFTW_DIR'])
@@ -162,10 +143,5 @@
             dict_inc['fftw'].append(r'c:\Prog\fftw-3.3.4-dll64')
 
         else:
-<<<<<<< HEAD
-            dico_lib['fftw'].extend(find_library_dirs(['fftw3']))
-            dico_inc['fftw'] = []
-=======
             dict_lib['fftw'].extend(find_library_dirs('fftw3'))
-            dict_inc['fftw'] = []
->>>>>>> d386e3a9
+            dict_inc['fftw'] = []