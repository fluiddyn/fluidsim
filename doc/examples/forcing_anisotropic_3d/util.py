--- conflicted
+++ resolved
@@ -1,8 +1,4 @@
-<<<<<<< HEAD
 from math import pi, asin, sin
-=======
-from math import pi, tan, asin, sin
->>>>>>> 22bea62f
 
 import argparse
 
@@ -153,7 +149,7 @@
 
     if args.projection is not None:
         params.projection = args.projection
-        params.short_name_type_run += "_" + args.projection
+        params.short_name_type_run += "_proj"
 
     # TODO: could be parameters of the script
     params.no_vz_kz0 = True
@@ -165,12 +161,8 @@
     nh = nz * args.ratio_nh_nz
 
     # TODO: more checks on the value args.ratio_nh_nz
-    if args.ratio_nh_nz < 1 and not isinstance(args.ratio_nh_nz, int):
+    if args.ratio_nh_nz < 1:
         raise ValueError
-    if nh > 2048:
-        mpi.printby0("nh > 2048, Maybe you should choose a smaller ratio_nh_nz, a smaller nz. You can also comment this line if your are sure of your resolution.")
-        raise ValueError    # Not sure what is best between an assert and raise ValueError
-
 
     params.oper.nx = params.oper.ny = nh
 
@@ -190,8 +182,8 @@
     # Brunt Vaisala frequency
     params.N = args.N
     params.nu_2 = args.nu
-
-<<<<<<< HEAD
+    params.short_name_type_run += f"_N{args.N:.3e}"
+
     if args.nu4 is not None:
         params.nu_4 = args.nu4
     else:
@@ -201,10 +193,10 @@
         delta_kz = 2 * pi / params.oper.Lz
         k_max = params.oper.coef_dealiasing * delta_kz * nz / 2
 
-        print(f"{eta * k_max = :.3e}")
+        mpi.printby0(f"{eta * k_max = :.3e}")
 
         if eta * k_max > 1:
-            print("Well resolved simulation, no need for nu_4")
+            mpi.printby0("Well resolved simulation, no need for nu_4")
             params.nu_4 = 0.0
         else:
             # TODO: more clever injection_rate_4 (tends to 0 when eta*k_max = 1)
@@ -213,28 +205,7 @@
             params.nu_4 = (
                 args.coef_nu4 * injection_rate_4 ** (1 / 3) / k_max ** (10 / 3)
             )
-=======
-    params.short_name_type_run += f"_N{args.N:.3e}"
-    
-    # TODO: check if the relation for params.nu_4 is correct (from injection_rate and dx)
-    dx = Lh / nh
-    params.nu_4 = args.coef_nu4 * (injection_rate * (dx ** 10)) ** (1./3.) 
-    # Kolmogorov length scale
-    eta = (args.nu ** 3 / injection_rate) ** 0.25
-    delta_kz = 2 * pi / params.oper.Lz
-    k_max = params.oper.coef_dealiasing * delta_kz * nz / 2
-
-    mpi.printby0(f"{eta * k_max = :.3e}")
-
-    if eta * k_max > 1:
-        mpi.printby0("Well resolved simulation, no need for nu_4.")
-        params.nu_4 = 0.0
-        params.short_name_type_run += f"_nu{params.nu_2:.3e}"
-    else:
-        mpi.printby0(f"Not enough resolution with a normal viscosity nu_2={params.nu_2:.3e}, we use nu_4={params.nu_4:.3e} instead.")
-        params.nu_2 = 0.0
-        params.short_name_type_run += f"_nuf{params.nu_4:.3e}"
->>>>>>> 22bea62f
+            mpi.printby0(f"Resolution too coarse, we add {params.nu_4 = :.3e}.")
 
     params.init_fields.type = "noise"
     params.init_fields.noise.length = 1.0
@@ -257,7 +228,7 @@
         return round(number, 3)
 
     angle = asin(args.F)
-    print(f"{angle = }")
+    mpi.printby0(f"angle = {angle / pi * 180:.2f}°")
 
     delta_angle = asin(args.delta_F)
 
@@ -270,19 +241,12 @@
     params.forcing.nkmin_forcing = max(0, round3(kf_min / delta_kz))
     params.forcing.nkmax_forcing = min(nz//2, max(1, round3(kf_max / delta_kz)))
 
-    print(f"{params.forcing.nkmin_forcing = }\n{params.forcing.nkmax_forcing = }")
-
-<<<<<<< HEAD
-    # TODO: compute time_correlation from forced wave time
-    params.forcing.tcrandom.time_correlation = 1.0
+    mpi.printby0(f"{params.forcing.nkmin_forcing = }\n{params.forcing.nkmax_forcing = }")
+
+    # time_correlation is fixed to forced wave period
+    params.forcing.tcrandom.time_correlation = 2 * pi / (args.N * sin(angle))
     params.forcing.tcrandom_anisotropic.angle = round3(angle)
     params.forcing.tcrandom_anisotropic.delta_angle = round3(delta_angle)
-=======
-    # time_correlation is fixed to forced wave period
-    params.forcing.tcrandom.time_correlation = 2 * pi / (args.N * sin(angle))
-    params.forcing.tcrandom_anisotropic.angle = angle
-    params.forcing.tcrandom_anisotropic.delta_angle = delta_angle
->>>>>>> 22bea62f
     params.forcing.tcrandom_anisotropic.kz_negative_enable = True
 
     params.output.periods_print.print_stdout = 1e-1
@@ -346,11 +310,7 @@
 
 # in IPython:
 
-<<<<<<< HEAD
 sim.output.phys_fields.set_equation_crosssection('x={params.oper.Lx/2}')
-=======
-sim.output.phys_fields.set_equation_crosssection('x={sim.params.oper.Lx/2}')
->>>>>>> 22bea62f
 sim.output.phys_fields.animate('b')
 """
     )
