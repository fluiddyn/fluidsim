--- conflicted
+++ resolved
@@ -123,11 +123,7 @@
     "future >= 0.16",
     "h5py",
     "h5netcdf",
-<<<<<<< HEAD
-    "fluidpythran >= 0.0.8",
-=======
     "fluidpythran >= 0.1.0",
->>>>>>> c9d84d6b
     "setuptools_scm",
     "xarray"
 ]
